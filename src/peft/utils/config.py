# coding=utf-8
# Copyright 2023-present the HuggingFace Inc. team.
#
# Licensed under the Apache License, Version 2.0 (the "License");
# you may not use this file except in compliance with the License.
# You may obtain a copy of the License at
#
#     http://www.apache.org/licenses/LICENSE-2.0
#
# Unless required by applicable law or agreed to in writing, software
# distributed under the License is distributed on an "AS IS" BASIS,
# WITHOUT WARRANTIES OR CONDITIONS OF ANY KIND, either express or implied.
# See the License for the specific language governing permissions and
# limitations under the License.
import enum
import inspect
import json
import os
from dataclasses import asdict, dataclass, field
from typing import Optional, Union

from huggingface_hub import hf_hub_download
from transformers.utils import PushToHubMixin

from .other import CONFIG_NAME


class PeftType(str, enum.Enum):
    PROMPT_TUNING = "PROMPT_TUNING"
    P_TUNING = "P_TUNING"
    PREFIX_TUNING = "PREFIX_TUNING"
    LORA = "LORA"
    ADALORA = "ADALORA"
    ADAPTION_PROMPT = "ADAPTION_PROMPT"
<<<<<<< HEAD
    ADAPTION_PROMPT_V2 = "ADAPTION_PROMPT_V2"
=======
    IA3 = "IA3"
>>>>>>> 702f9377


class TaskType(str, enum.Enum):
    SEQ_CLS = "SEQ_CLS"
    SEQ_2_SEQ_LM = "SEQ_2_SEQ_LM"
    CAUSAL_LM = "CAUSAL_LM"
    TOKEN_CLS = "TOKEN_CLS"
    QUESTION_ANS = "QUESTION_ANS"
    FEATURE_EXTRACTION = "FEATURE_EXTRACTION"


@dataclass
class PeftConfigMixin(PushToHubMixin):
    r"""
    This is the base configuration class for PEFT adapter models. It contains all the methods that are common to all
    PEFT adapter models. This class inherits from [`~transformers.utils.PushToHubMixin`] which contains the methods to
    push your model to the Hub. The method `save_pretrained` will save the configuration of your adapter model in a
    directory. The method `from_pretrained` will load the configuration of your adapter model from a directory.

    Args:
        peft_type (Union[[`~peft.utils.config.PeftType`], `str`]): The type of Peft method to use.
    """
    peft_type: Optional[PeftType] = field(default=None, metadata={"help": "The type of PEFT model."})
    auto_mapping: Optional[dict] = field(
        default=None, metadata={"help": "An auto mapping dict to help retrieve the base model class if needed."}
    )

    def to_dict(self):
        return asdict(self)

    def save_pretrained(self, save_directory, **kwargs):
        r"""
        This method saves the configuration of your adapter model in a directory.

        Args:
            save_directory (`str`):
                The directory where the configuration will be saved.
            kwargs (additional keyword arguments, *optional*):
                Additional keyword arguments passed along to the [`~transformers.utils.PushToHubMixin.push_to_hub`]
                method.
        """
        if os.path.isfile(save_directory):
            raise AssertionError(f"Provided path ({save_directory}) should be a directory, not a file")

        os.makedirs(save_directory, exist_ok=True)
        auto_mapping_dict = kwargs.pop("auto_mapping_dict", None)

        output_dict = asdict(self)
        output_path = os.path.join(save_directory, CONFIG_NAME)

        # Add auto mapping details for custom models.
        if auto_mapping_dict is not None:
            output_dict["auto_mapping"] = auto_mapping_dict

        # save it
        with open(output_path, "w") as writer:
            writer.write(json.dumps(output_dict, indent=2, sort_keys=True))

    @classmethod
    def from_pretrained(cls, pretrained_model_name_or_path, subfolder=None, **kwargs):
        r"""
        This method loads the configuration of your adapter model from a directory.

        Args:
            pretrained_model_name_or_path (`str`):
                The directory or the Hub repository id where the configuration is saved.
            kwargs (additional keyword arguments, *optional*):
                Additional keyword arguments passed along to the child class initialization.
        """
        path = (
            os.path.join(pretrained_model_name_or_path, subfolder)
            if subfolder is not None
            else pretrained_model_name_or_path
        )

        hf_hub_download_kwargs, class_kwargs, _ = cls._split_kwargs(kwargs)

        if os.path.isfile(os.path.join(path, CONFIG_NAME)):
            config_file = os.path.join(path, CONFIG_NAME)
        else:
            try:
                config_file = hf_hub_download(
                    pretrained_model_name_or_path, CONFIG_NAME, subfolder=subfolder, **hf_hub_download_kwargs
                )
            except Exception:
                raise ValueError(f"Can't find '{CONFIG_NAME}' at '{pretrained_model_name_or_path}'")

        loaded_attributes = cls.from_json_file(config_file)

        config = cls(**class_kwargs)

        for key, value in loaded_attributes.items():
            if hasattr(config, key):
                setattr(config, key, value)

        return config

    @classmethod
    def from_json_file(cls, path_json_file, **kwargs):
        r"""
        Loads a configuration file from a json file.

        Args:
            path_json_file (`str`):
                The path to the json file.
        """
        with open(path_json_file, "r") as file:
            json_object = json.load(file)

        return json_object

    @classmethod
    def _split_kwargs(cls, kwargs):
        hf_hub_download_kwargs = {}
        class_kwargs = {}
        other_kwargs = {}

        for key, value in kwargs.items():
            if key in inspect.signature(hf_hub_download).parameters:
                hf_hub_download_kwargs[key] = value
            elif key in list(cls.__annotations__):
                class_kwargs[key] = value
            else:
                other_kwargs[key] = value

        return hf_hub_download_kwargs, class_kwargs, other_kwargs

    @classmethod
    def _get_peft_type(
        cls,
        model_id,
        **hf_hub_download_kwargs,
    ):
        subfolder = hf_hub_download_kwargs.get("subfolder", None)

        path = os.path.join(model_id, subfolder) if subfolder is not None else model_id

        if os.path.isfile(os.path.join(path, CONFIG_NAME)):
            config_file = os.path.join(path, CONFIG_NAME)
        else:
            try:
                config_file = hf_hub_download(
                    model_id,
                    CONFIG_NAME,
                    **hf_hub_download_kwargs,
                )
            except Exception:
                raise ValueError(f"Can't find '{CONFIG_NAME}' at '{model_id}'")

        loaded_attributes = cls.from_json_file(config_file)
        return loaded_attributes["peft_type"]


@dataclass
class PeftConfig(PeftConfigMixin):
    """
    This is the base configuration class to store the configuration of a [`PeftModel`].

    Args:
        peft_type (Union[[`~peft.utils.config.PeftType`], `str`]): The type of Peft method to use.
        task_type (Union[[`~peft.utils.config.TaskType`], `str`]): The type of task to perform.
        inference_mode (`bool`, defaults to `False`): Whether to use the Peft model in inference mode.
    """

    base_model_name_or_path: str = field(default=None, metadata={"help": "The name of the base model to use."})
    revision: str = field(default=None, metadata={"help": "The specific model version to use."})
    peft_type: Union[str, PeftType] = field(default=None, metadata={"help": "Peft type"})
    task_type: Union[str, TaskType] = field(default=None, metadata={"help": "Task type"})
    inference_mode: bool = field(default=False, metadata={"help": "Whether to use inference mode"})


@dataclass
class PromptLearningConfig(PeftConfig):
    """
    This is the base configuration class to store the configuration of [`PrefixTuning`], [`PromptEncoder`], or
    [`PromptTuning`].

    Args:
        num_virtual_tokens (`int`): The number of virtual tokens to use.
        token_dim (`int`): The hidden embedding dimension of the base transformer model.
        num_transformer_submodules (`int`): The number of transformer submodules in the base transformer model.
        num_attention_heads (`int`): The number of attention heads in the base transformer model.
        num_layers (`int`): The number of layers in the base transformer model.
    """

    num_virtual_tokens: int = field(default=None, metadata={"help": "Number of virtual tokens"})
    token_dim: int = field(
        default=None, metadata={"help": "The hidden embedding dimension of the base transformer model"}
    )
    num_transformer_submodules: Optional[int] = field(
        default=None, metadata={"help": "Number of transformer submodules"}
    )
    num_attention_heads: Optional[int] = field(default=None, metadata={"help": "Number of attention heads"})
    num_layers: Optional[int] = field(default=None, metadata={"help": "Number of transformer layers"})<|MERGE_RESOLUTION|>--- conflicted
+++ resolved
@@ -32,11 +32,8 @@
     LORA = "LORA"
     ADALORA = "ADALORA"
     ADAPTION_PROMPT = "ADAPTION_PROMPT"
-<<<<<<< HEAD
     ADAPTION_PROMPT_V2 = "ADAPTION_PROMPT_V2"
-=======
     IA3 = "IA3"
->>>>>>> 702f9377
 
 
 class TaskType(str, enum.Enum):
